from __future__ import print_function
import logging
from previsionio.logger import logger, event_logger


__version__ = '11.1.0'


def verbose(v, debug: bool = False, event_log: bool = False):
    """ Set the SDK level of verbosity.

    Args:
        v (bool): Whether to activate info logging
        debug (bool, optional): Whether to activate detailed
            debug logging (default: ``False``)
        event_log (bool, optional): Whether to activate detailed
            event managers debug logging (default: ``False``)
    """
    if event_log:
        event_logger.setLevel(logging.DEBUG)

    if v:
        if debug:
            logger.setLevel(logging.DEBUG)
        else:
            logger.setLevel(logging.INFO)
    else:
        logger.setLevel(logging.WARNING)


verbose(False)


class Config:
    def __init__(self):
        self.auto_update: bool = True
        self.zip_files: bool = True
        self.success_codes: list = list(range(200, 211)) + [226]
        self.retry_codes: list = [500, 502, 503, 504]
        self.request_retries: int = 6
        self.request_retry_time: int = 10
        self.scheduler_refresh_rate: int = 10
        self.default_timeout: float = 3600.


config = Config()

from previsionio.prevision_client import client
from previsionio.usecase_config import (
    AdvancedModel,
    NormalModel,
    SimpleModel,
    TypeProblem,
    Feature,
    TrainingConfig,
    Profile,
    base_config,
    quick_config,
    ultra_config,
    ColumnConfig,
    YesOrNo,
    YesOrNoOrAuto,
)

import previsionio.metrics as metrics

from previsionio.connector import Connector
from previsionio.datasource import DataSource
from previsionio.project import Project
from previsionio.usecase import Usecase
from previsionio.supervised import Supervised
from previsionio.timeseries import (
    TimeSeries,
    TimeWindow,
    TimeWindowException,
)
from previsionio.model import (
    Model,
    ClassificationModel,
    RegressionModel,
    MultiClassificationModel,
    TextSimilarityModel,
)
from previsionio.text_similarity import (
    TextSimilarity,
    DescriptionsColumnConfig,
    QueriesColumnConfig,
    ListModelsParameters,
    ModelsParameters,
    TextSimilarityModels,
    ModelEmbedding,
    Preprocessing,
)
from previsionio.dataset import Dataset, DatasetImages
from previsionio.analyzer import cv_classif_analysis
from previsionio.deployed_model import DeployedModel
<<<<<<< HEAD
from previsionio.usecase_deployment import UsecaseDeployment
=======
from previsionio.prediction import Prediction
>>>>>>> 5bff178f

__all__ = [
    'client',
    'AdvancedModel',
    'NormalModel',
    'SimpleModel',
    'TypeProblem',
    'Feature',
    'TrainingConfig',
    'YesOrNo',
    'YesOrNoOrAuto',
    'Profile',
    'base_config',
    'quick_config',
    'ultra_config',
    'ColumnConfig',
    'metrics',
    'Connector',
    'DataSource',
    'Supervised',
    'TimeSeries',
    'TimeWindow',
    'TimeWindowException',
    'Dataset',
    'DatasetImages',
    'Model',
    'RegressionModel',
    'ClassificationModel',
    'MultiClassificationModel',
    'TextSimilarityModel',
    'cv_classif_analysis',
    'DeployedModel',
    'TextSimilarity',
    'DescriptionsColumnConfig',
    'QueriesColumnConfig',
    'ListModelsParameters',
    'ModelsParameters',
    'TextSimilarityModels',
    'ModelEmbedding',
    'Preprocessing',
    'Project',
    'Usecase',
<<<<<<< HEAD
    'UsecaseDeployment'
=======
    'Prediction'
>>>>>>> 5bff178f
]<|MERGE_RESOLUTION|>--- conflicted
+++ resolved
@@ -94,11 +94,8 @@
 from previsionio.dataset import Dataset, DatasetImages
 from previsionio.analyzer import cv_classif_analysis
 from previsionio.deployed_model import DeployedModel
-<<<<<<< HEAD
 from previsionio.usecase_deployment import UsecaseDeployment
-=======
 from previsionio.prediction import Prediction
->>>>>>> 5bff178f
 
 __all__ = [
     'client',
@@ -141,9 +138,6 @@
     'Preprocessing',
     'Project',
     'Usecase',
-<<<<<<< HEAD
-    'UsecaseDeployment'
-=======
+    'UsecaseDeployment',
     'Prediction'
->>>>>>> 5bff178f
 ]