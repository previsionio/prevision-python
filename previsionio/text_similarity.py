from enum import Enum
from typing import Dict, List, Union
from previsionio.dataset import Dataset
import requests
from .usecase_config import DataType, UsecaseConfig, TypeProblem, YesOrNo, YesOrNoOrAuto
from .prevision_client import client
from .utils import handle_error_response, parse_json, EventTuple, to_json
from .model import TextSimilarityModel
from .usecase_version import BaseUsecaseVersion
import previsionio as pio


<<<<<<< HEAD
class ModelEmbedding(Enum):
    """
    Embedder used in text similarity process
    """
    TFIDF = 'tf_idf'
    """Term Frequency–Inverse Document Frequency"""
=======
class ModelEmbedding(object):
    """Embedding models for Text Similarity"""
    TFIDF = 'tf_idf'
    """Term Frequency - Inverse Document Frequency"""
>>>>>>> 6e9f83b4
    Transformer = 'transformer'
    """Transformer"""
    TransformerFineTuned = 'transformer_fine_tuned'
    """fine tuned Transformer"""


<<<<<<< HEAD
class TextSimilarityModels(Enum):
=======
class TextSimilarityModels(object):
    """Similarity search models for Text Similarity"""
>>>>>>> 6e9f83b4
    BruteForce = 'brute_force'
    """Brute force search"""
    ClusterPruning = 'cluster_pruning'
    """Cluster Pruning"""
    IVFOPQ = 'ivfopq'
    """InVerted File system and Optimized Product Quantization"""
    HKM = 'hkm'
    """Hierarchical K-Means"""
    LSH = 'lsh'
    """Locality Sensitive Hashing"""


class TextSimilarityLang(Enum):
    Auto = 'auto'
    French = 'fr'
    English = 'en'


class Preprocessing(object):
    config = {}

    def __init__(self, word_stemming: YesOrNo = YesOrNo.Yes, ignore_stop_word: YesOrNoOrAuto = YesOrNoOrAuto.Auto, ignore_punctuation: YesOrNo = YesOrNo.Yes):
        self.word_stemming = word_stemming
        self.ignore_stop_word = ignore_stop_word
        self.ignore_punctuation = ignore_punctuation


class ModelsParameters(UsecaseConfig):
    """ Training configuration that holds the relevant data for a usecase description:
    the wanted feature engineering, the selected models, the training speed...

    Args:

    """

    config = {
        'model_embedding': 'model_embedding',
        'preprocessing': 'preprocessing',
        'models': 'models'
    }

    def __init__(self,
                 model_embedding: ModelEmbedding = ModelEmbedding.TFIDF,
                 preprocessing: Preprocessing = Preprocessing(),
                 models: List[TextSimilarityModels] = [TextSimilarityModels.BruteForce]):
        self.model_embedding = model_embedding
        if isinstance(preprocessing, Preprocessing):
            self.preprocessing = preprocessing
        elif preprocessing == {}:
            self.preprocessing = preprocessing
        else:
            self.preprocessing = Preprocessing(**preprocessing)
        self.models = models


class ListModelsParameters(UsecaseConfig):

    config = {
        'models_parameters': 'models_params'
    }

    def __init__(self, models_parameters: Union[List[Union[ModelsParameters, Dict]], None] = None):

        if models_parameters is None:

            models_parameters_1 = ModelsParameters(ModelEmbedding.TFIDF,
                                                   Preprocessing(),
                                                   [TextSimilarityModels.BruteForce,
                                                    TextSimilarityModels.ClusterPruning])
            models_parameters_2 = ModelsParameters(ModelEmbedding.Transformer,
<<<<<<< HEAD
                                                   Preprocessing(),
                                                   [TextSimilarityModels.BruteForce])
            models_parameters_3 = ModelsParameters(ModelEmbedding.TransformerFineTuned,
                                                   Preprocessing(),
                                                   [TextSimilarityModels.BruteForce])
=======
                                                   {},
                                                   [TextSimilarityModels.BruteForce, TextSimilarityModels.IVFOPQ])
            models_parameters_3 = ModelsParameters(ModelEmbedding.TransformerFineTuned,
                                                   {},
                                                   [TextSimilarityModels.BruteForce, TextSimilarityModels.IVFOPQ])
>>>>>>> 6e9f83b4
            models_parameters = [models_parameters_1, models_parameters_2, models_parameters_3]
        self.models_parameters = []
        for element in models_parameters:
            if isinstance(element, ModelsParameters):
                self.models_parameters.append(element)
            else:
                self.models_parameters.append(ModelsParameters(**element))


<<<<<<< HEAD
=======
class ModelsParameters(UsecaseConfig):
    """ Training configuration that holds the relevant data for a usecase description:
    the wanted feature engineering, the selected models, the training speed...

    Args:
        preprocessing (dict, optional): Dictionary of the text preprocessings to be applied
            (only for "tf_idf" embedding model),

            - *word_stemming*: default to "yes"
            - *ignore_stop_word*: default to "auto", choice will be made depending on if the
              text descriptions contain full sentences or not
            - *ignore_punctuation*: default to "no".
        model_embedding (str, optional): Name of the embedding model to be used
            (among: "tf_idf", "transformer", "transformer_fine_tuned").
        models (list(str), optional): Names of the searching models to be used (among:
            "brute_force", "cluster_pruning", "ivfopq", "hkm", "lsh").
    """

    config = {
        'model_embedding': 'model_embedding',
        'preprocessing': 'preprocessing',
        'models': 'models'
    }

    def __init__(self,
                 model_embedding='tf_idf',
                 preprocessing=Preprocessing(),
                 models=['brute_force']):
        self.model_embedding = model_embedding
        if isinstance(preprocessing, Preprocessing):
            self.preprocessing = preprocessing
        elif preprocessing == {}:
            self.preprocessing = preprocessing
        else:
            self.preprocessing = Preprocessing(**preprocessing)
        self.models = models


>>>>>>> 6e9f83b4
class DescriptionsColumnConfig(UsecaseConfig):
    """ Description Column configuration for starting a usecase: this object defines
    the role of specific columns in the dataset.

    Args:
        content_column (str, required): Name of the column containing the text descriptions in the
            description dataset.
        id_column (str, optional): Name of the id column in the description dataset.
    """

    config = {
    }

    def __init__(self,
                 content_column,
                 id_column):
        self.content_column = content_column
        self.id_column = id_column


class QueriesColumnConfig(UsecaseConfig):
    """ Description Column configuration for starting a usecase: this object defines
    the role of specific columns in the dataset.

    Args:
        content_column (str, required): Name of the column containing the text queries in the
            description dataset.
        id_column (str, optional): Name of the id column in the description dataset.
    """

    # config = {
    #     'queries_dataset_content_column': 'queriesDatasetContentColumn',
    #     'queries_dataset_matching_id_description_column': 'queriesDatasetMatchingIdDescriptionColumn',
    #     'queries_dataset_id_column': 'queriesDatasetIdColumn',
    # }

    def __init__(self,
                 queries_dataset_content_column,
                 queries_dataset_matching_id_description_column,
                 queries_dataset_id_column=None):
        self.queries_dataset_content_column = queries_dataset_content_column
        self.queries_dataset_matching_id_description_column = queries_dataset_matching_id_description_column
        self.queries_dataset_id_column = queries_dataset_id_column


class TextSimilarity(BaseUsecaseVersion):

    default_metric: pio.metrics.TextSimilarity = pio.metrics.TextSimilarity.accuracy_at_k
    default_top_k: int = 10
    data_type: DataType = DataType.Tabular
    training_type: TypeProblem = TypeProblem.TextSimilarity
    resource: str = 'usecase-versions'
    model_class = TextSimilarityModel

    def __init__(self, **usecase_info):
        super().__init__(**usecase_info)
        self.name: str = usecase_info.get('name')
        self.dataset = usecase_info.get('dataset_id')
        usecase_version_params = usecase_info['usecase_version_params']
        self.metric: pio.metrics.TextSimilarity = pio.metrics.TextSimilarity(
            usecase_version_params.get('metric', self.default_metric))
        self.top_k: int = usecase_version_params.get('top_K', self.default_top_k)
        self.lang: TextSimilarityLang = TextSimilarityLang(usecase_version_params.get('lang', TextSimilarityLang.Auto))

        self.description_column_config = DescriptionsColumnConfig(
            content_column=usecase_version_params.get('content_column'),
            id_column=usecase_version_params.get('id_column'))
        if usecase_info.get('queries_dataset_id'):
            self.queries_dataset = usecase_info.get('queries_dataset_id')
            content_column = usecase_version_params.get('queries_dataset_content_column')
            matching_id = usecase_version_params.get('queries_dataset_matching_id_description_column')
            queries_dataset_id_column = usecase_version_params.get('queries_dataset_id_column', None)
            self.queries_column_config = QueriesColumnConfig(queries_dataset_content_column=content_column,
                                                             queries_dataset_matching_id_description_column=matching_id,
                                                             queries_dataset_id_column=queries_dataset_id_column)
        else:
            self.queries_dataset = None
            self.queries_column_config = None
        models_parameters = usecase_version_params.get('models_params')
        self.models_parameters = ListModelsParameters(models_parameters=models_parameters)

        self._id: str = usecase_info.get('_id')
        self.usecase_id = usecase_info.get('usecase_id')
        self.project_id = usecase_info.get('project_id')
        self.version = usecase_info.get('version', 1)
        self._usecase_info = usecase_info
        self.dataset_id: str = usecase_info.get('dataset_id')
        self.predictions = {}
        self.predict_token = None

        self._models = {}

    @classmethod
    def from_id(cls, _id: str) -> 'TextSimilarity':
        return cls(**super()._from_id(_id))

    @classmethod
    def load(cls, pio_file: str) -> 'TextSimilarity':
        return cls(**super()._load(pio_file))

    @classmethod
    def _fit(cls, project_id: str, name: str, dataset: Dataset, description_column_config: DescriptionsColumnConfig,
             metric: pio.metrics.TextSimilarity = pio.metrics.TextSimilarity.accuracy_at_k, top_k: int = 10,
             lang: TextSimilarityLang = TextSimilarityLang.Auto, queries_dataset: Dataset = None, queries_column_config: QueriesColumnConfig = None,
             models_parameters: ListModelsParameters = ListModelsParameters(), **kwargs) -> 'TextSimilarity':
        """ Start a supervised usecase training with a specific training configuration
        (on the platform).

        Args:
            name (str): Name of the usecase to create
            dataset (:class:`.Dataset`): Reference to the dataset
                object to use for as training dataset
            description_column_config (:class:`.DescriptionsColumnConfig`): Description column configuration
                (see the documentation of the :class:`.DescriptionsColumnConfig` resource for more details
                on each possible column types)
            metric (str, optional): Specific metric to use for the usecase (default: ``None``)
            queries_dataset (:class:`.Dataset`, optional): Reference to a dataset object to
                use as a queries dataset (default: ``None``)

        Returns:
            :class:`.TextSimilarity`: Newly created supervised usecase object
        """

        training_args = to_json(description_column_config)
        assert isinstance(training_args, Dict)
        if queries_column_config:
            training_args.update(to_json(queries_column_config))
        training_args.update(to_json(models_parameters))

        if queries_dataset:
            if isinstance(queries_dataset, str):
                training_args['queries_dataset_id'] = queries_dataset
            else:
                training_args['queries_dataset_id'] = queries_dataset.id

        if not metric:
            metric = cls.default_metric
        if not top_k:
            top_k = cls.default_top_k
        training_args['metric'] = metric.value
        training_args['top_k'] = top_k
        training_args['lang'] = lang.value
        if isinstance(dataset, str):
            dataset_id = dataset
        else:
            dataset_id = dataset.id

        data = dict(name=name, dataset_id=dataset_id, **training_args)

        endpoint = '/projects/{}/{}/{}/{}'.format(project_id, 'usecases', cls.data_type.value, cls.training_type.value)
        start = client.request(endpoint, requests.post, data=data, content_type='application/json')

        handle_error_response(start, endpoint, data, "text_similality usecase failed to start")

        start_response = parse_json(start)
        usecase = cls.from_id(start_response['_id'])
        events_url = '/{}/{}'.format(cls.resource, start_response['_id'])
        pio.client.event_manager.wait_for_event(usecase._id,
                                                cls.resource,
                                                EventTuple('USECASE_VERSION_UPDATE', 'state', 'running',
                                                           [('state', 'failed')]),
                                                specific_url=events_url)
        return usecase

    def new_version(
        self,
        description: str = None,
        dataset: Dataset = None,
        description_column_config: DescriptionsColumnConfig = None,
        metric: pio.metrics.TextSimilarity = None,
        top_k: int = None,
        lang: TextSimilarityLang = TextSimilarityLang.Auto,
        queries_dataset: Dataset = None,
        queries_column_config: Union[QueriesColumnConfig, None] = None,
        models_parameters: ListModelsParameters = None,
        **kwargs
    ) -> 'TextSimilarity':
        """ Start a text similarity usecase training to create a new version of the usecase (on the
        platform): the training configs are copied from the current version and then overridden
        for the given parameters.

        Args:
            description (str, optional): additional description of the version
            dataset (:class:`.Dataset`, :class:`.DatasetImages`, optional): Reference to the dataset
                object to use for as training dataset
            description_column_config (:class:`.DescriptionsColumnConfig`, optional): Column configuration for the
                usecase (see the documentation of the :class:`.ColumnConfig` resource for more details on each possible
                column types)
            metric (metrics.TextSimilarity, optional): Specific metric to use for the usecase (default: ``None``)
            holdout_dataset (:class:`.Dataset`, optional): Reference to a dataset object to
                use as a holdout dataset (default: ``None``)
            training_config (:class:`.TrainingConfig`, optional): Specific training configuration
                (see the documentation of the :class:`.TrainingConfig` resource for more details
                on all the parameters)
        Returns:
            :class:`.TextSimilarity`: Newly created text similarity usecase version object (new version)
        """

        if not dataset:
            dataset_id = self.dataset_id
        else:
            dataset_id = dataset.id

        if not description_column_config:
            description_column_config = self.description_column_config

        if not metric:
            metric = self.metric
        if not top_k:
            top_k = self.top_k
        if not lang:
            lang = self.lang
        if not queries_dataset:
            queries_dataset_id = self.queries_dataset
        else:
            queries_dataset_id = queries_dataset.id

        if not queries_column_config:
            queries_column_config = self.queries_column_config

        if not models_parameters:
            models_parameters = self.models_parameters

        training_args = to_json(description_column_config)
        assert isinstance(training_args, Dict)
        if queries_column_config:
            training_args.update(to_json(queries_column_config))
        training_args.update(to_json(models_parameters))

        if queries_dataset_id:
            training_args['queries_dataset_id'] = queries_dataset_id

        training_args['metric'] = metric.value
        training_args['top_k'] = top_k
        training_args['lang'] = lang.value

        data = dict(name=self.name, dataset_id=dataset_id, **training_args)

        if description:
            data["description"] = description

        endpoint = "/usecases/{}/versions".format(self.usecase_id)
        resp = client.request(endpoint=endpoint, data=data, method=requests.post, content_type='application/json')

        handle_error_response(resp, endpoint, data, "text_similality usecase failed to start")

        start_response = parse_json(resp)
        usecase = self.from_id(start_response['_id'])
        events_url = '/{}/{}'.format(self.resource, start_response['_id'])
        pio.client.event_manager.wait_for_event(usecase._id,
                                                self.resource,
                                                EventTuple('USECASE_VERSION_UPDATE', 'state', 'running',
                                                           [('state', 'failed')]),
                                                specific_url=events_url)
        return usecase<|MERGE_RESOLUTION|>--- conflicted
+++ resolved
@@ -10,31 +10,18 @@
 import previsionio as pio
 
 
-<<<<<<< HEAD
 class ModelEmbedding(Enum):
-    """
-    Embedder used in text similarity process
-    """
-    TFIDF = 'tf_idf'
-    """Term Frequency–Inverse Document Frequency"""
-=======
-class ModelEmbedding(object):
     """Embedding models for Text Similarity"""
     TFIDF = 'tf_idf'
     """Term Frequency - Inverse Document Frequency"""
->>>>>>> 6e9f83b4
     Transformer = 'transformer'
     """Transformer"""
     TransformerFineTuned = 'transformer_fine_tuned'
     """fine tuned Transformer"""
 
 
-<<<<<<< HEAD
 class TextSimilarityModels(Enum):
-=======
-class TextSimilarityModels(object):
     """Similarity search models for Text Similarity"""
->>>>>>> 6e9f83b4
     BruteForce = 'brute_force'
     """Brute force search"""
     ClusterPruning = 'cluster_pruning'
@@ -67,7 +54,17 @@
     the wanted feature engineering, the selected models, the training speed...
 
     Args:
-
+        preprocessing (Preprocessing, optional): Dictionary of the text preprocessings to be applied
+            (only for "tf_idf" embedding model),
+
+            - *word_stemming*: default to "yes"
+            - *ignore_stop_word*: default to "auto", choice will be made depending on if the
+              text descriptions contain full sentences or not
+            - *ignore_punctuation*: default to "no".
+        model_embedding (ModelEmbedding, optional): Name of the embedding model to be used
+            (among: "tf_idf", "transformer", "transformer_fine_tuned").
+        models (list(TextSimilarityModels), optional): Names of the searching models to be used (among:
+            "brute_force", "cluster_pruning", "ivfopq", "hkm", "lsh").
     """
 
     config = {
@@ -105,19 +102,11 @@
                                                    [TextSimilarityModels.BruteForce,
                                                     TextSimilarityModels.ClusterPruning])
             models_parameters_2 = ModelsParameters(ModelEmbedding.Transformer,
-<<<<<<< HEAD
                                                    Preprocessing(),
-                                                   [TextSimilarityModels.BruteForce])
+                                                   [TextSimilarityModels.BruteForce, TextSimilarityModels.IVFOPQ])
             models_parameters_3 = ModelsParameters(ModelEmbedding.TransformerFineTuned,
                                                    Preprocessing(),
-                                                   [TextSimilarityModels.BruteForce])
-=======
-                                                   {},
                                                    [TextSimilarityModels.BruteForce, TextSimilarityModels.IVFOPQ])
-            models_parameters_3 = ModelsParameters(ModelEmbedding.TransformerFineTuned,
-                                                   {},
-                                                   [TextSimilarityModels.BruteForce, TextSimilarityModels.IVFOPQ])
->>>>>>> 6e9f83b4
             models_parameters = [models_parameters_1, models_parameters_2, models_parameters_3]
         self.models_parameters = []
         for element in models_parameters:
@@ -127,47 +116,6 @@
                 self.models_parameters.append(ModelsParameters(**element))
 
 
-<<<<<<< HEAD
-=======
-class ModelsParameters(UsecaseConfig):
-    """ Training configuration that holds the relevant data for a usecase description:
-    the wanted feature engineering, the selected models, the training speed...
-
-    Args:
-        preprocessing (dict, optional): Dictionary of the text preprocessings to be applied
-            (only for "tf_idf" embedding model),
-
-            - *word_stemming*: default to "yes"
-            - *ignore_stop_word*: default to "auto", choice will be made depending on if the
-              text descriptions contain full sentences or not
-            - *ignore_punctuation*: default to "no".
-        model_embedding (str, optional): Name of the embedding model to be used
-            (among: "tf_idf", "transformer", "transformer_fine_tuned").
-        models (list(str), optional): Names of the searching models to be used (among:
-            "brute_force", "cluster_pruning", "ivfopq", "hkm", "lsh").
-    """
-
-    config = {
-        'model_embedding': 'model_embedding',
-        'preprocessing': 'preprocessing',
-        'models': 'models'
-    }
-
-    def __init__(self,
-                 model_embedding='tf_idf',
-                 preprocessing=Preprocessing(),
-                 models=['brute_force']):
-        self.model_embedding = model_embedding
-        if isinstance(preprocessing, Preprocessing):
-            self.preprocessing = preprocessing
-        elif preprocessing == {}:
-            self.preprocessing = preprocessing
-        else:
-            self.preprocessing = Preprocessing(**preprocessing)
-        self.models = models
-
-
->>>>>>> 6e9f83b4
 class DescriptionsColumnConfig(UsecaseConfig):
     """ Description Column configuration for starting a usecase: this object defines
     the role of specific columns in the dataset.
