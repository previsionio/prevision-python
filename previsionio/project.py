--- conflicted
+++ resolved
@@ -505,15 +505,10 @@
         Returns:
             :class:`.supervised.Regression`: Newly created Regression usecase version object
         """
-<<<<<<< HEAD
-        return Supervised._fit(self._id, name, data_type=DataType.Tabular, training_type=TypeProblem.Regression,
-                               dataset=dataset, column_config=column_config, metric=metric, holdout_dataset=holdout_dataset,
-                               training_config=training_config, **kwargs)
-=======
         return Supervised._fit(
             self._id, name,
             data_type=DataType.Tabular,
-            type_problem=TypeProblem.Regression,
+            training_type=TypeProblem.Regression,
             dataset=dataset,
             column_config=column_config,
             metric=metric,
@@ -521,7 +516,6 @@
             training_config=training_config,
             **kwargs
         )
->>>>>>> 105a0f92
 
     def fit_classification(self, name: str, dataset: Dataset, column_config: ColumnConfig,
                            metric: metrics.Classification = metrics.Classification.AUC, holdout_dataset=None,
@@ -545,15 +539,10 @@
         Returns:
             :class:`.supervised.Classification`: Newly created Classification usecase version object
         """
-<<<<<<< HEAD
-        return Supervised._fit(self._id, name, data_type=DataType.Tabular, training_type=TypeProblem.Classification,
-                               dataset=dataset, column_config=column_config, metric=metric, holdout_dataset=holdout_dataset,
-                               training_config=training_config, **kwargs)
-=======
         return Supervised._fit(
             self._id, name,
             data_type=DataType.Tabular,
-            type_problem=TypeProblem.Classification,
+            training_type=TypeProblem.Classification,
             dataset=dataset,
             column_config=column_config,
             metric=metric,
@@ -561,7 +550,6 @@
             training_config=training_config,
             **kwargs
         )
->>>>>>> 105a0f92
 
     def fit_multiclassification(self, name: str, dataset: Dataset, column_config: ColumnConfig,
                                 metric: metrics.MultiClassification = metrics.MultiClassification.log_loss,
@@ -585,15 +573,10 @@
         Returns:
             :class:`.supervised.MultiClassification`: Newly created MultiClassification usecase version object
         """
-<<<<<<< HEAD
-        return Supervised._fit(self._id, name, data_type=DataType.Tabular, training_type=TypeProblem.MultiClassification,
-                               dataset=dataset, column_config=column_config, metric=metric, holdout_dataset=holdout_dataset,
-                               training_config=training_config, **kwargs)
-=======
         return Supervised._fit(
             self._id, name,
             data_type=DataType.Tabular,
-            type_problem=TypeProblem.MultiClassification,
+            training_type=TypeProblem.MultiClassification,
             dataset=dataset,
             column_config=column_config,
             metric=metric,
@@ -601,7 +584,6 @@
             training_config=training_config,
             **kwargs
         )
->>>>>>> 105a0f92
 
     def fit_image_regression(self, name: str, dataset: Tuple[Dataset, DatasetImages], column_config: ColumnConfig,
                              metric: metrics.Regression = metrics.Regression.RMSE, holdout_dataset: Dataset = None,
@@ -625,15 +607,10 @@
         Returns:
             :class:`.supervised.RegressionImages`: Newly created RegressionImages usecase version object
         """
-<<<<<<< HEAD
-        return Supervised._fit(self._id, name, data_type=DataType.Images, training_type=TypeProblem.Regression,
-                               dataset=dataset, column_config=column_config, metric=metric, holdout_dataset=holdout_dataset,
-                               training_config=training_config, **kwargs)
-=======
         return Supervised._fit(
             self._id, name,
             data_type=DataType.Images,
-            type_problem=TypeProblem.Regression,
+            training_type=TypeProblem.Regression,
             dataset=dataset,
             column_config=column_config,
             metric=metric,
@@ -641,7 +618,6 @@
             training_config=training_config,
             **kwargs
         )
->>>>>>> 105a0f92
 
     def fit_image_classification(self, name: str, dataset: Tuple[Dataset, DatasetImages], column_config: ColumnConfig,
                                  metric: metrics.Classification = metrics.Classification.AUC,
@@ -665,20 +641,10 @@
         Returns:
             :class:`.supervised.ClassificationImages`: Newly created ClassificationImages usecase version object
         """
-<<<<<<< HEAD
-        return Supervised._fit(self._id, name, data_type=DataType.Images, training_type=TypeProblem.Classification,
-                               dataset=dataset, column_config=column_config, metric=metric, holdout_dataset=holdout_dataset,
-                               training_config=training_config, **kwargs)
-
-    def fit_image_multiclassification(self, name: str, dataset: Tuple[Dataset, DatasetImages], column_config: ColumnConfig,
-                                      metric: metrics.MultiClassification = metrics.MultiClassification.log_loss,
-                                      holdout_dataset: Dataset = None, training_config=TrainingConfig(),
-                                      **kwargs) -> Supervised:
-=======
         return Supervised._fit(
             self._id, name,
             data_type=DataType.Images,
-            type_problem=TypeProblem.Classification,
+            training_type=TypeProblem.Classification,
             dataset=dataset,
             column_config=column_config,
             metric=metric,
@@ -696,7 +662,6 @@
         training_config=TrainingConfig(),
         **kwargs
     ) -> Supervised:
->>>>>>> 105a0f92
         """ Start an image multiclassification usecase version training
 
         Args:
@@ -718,19 +683,10 @@
             :class:`.supervised.MultiClassificationImages`: Newly created MultiClassificationImages usecase version
                 object
         """
-<<<<<<< HEAD
-        return Supervised._fit(self._id, name, data_type=DataType.Images, training_type=TypeProblem.MultiClassification,
-                               dataset=dataset, column_config=column_config, metric=metric, holdout_dataset=holdout_dataset,
-                               training_config=training_config, **kwargs)
-
-    def fit_timeseries_regression(self, name: str, dataset: Dataset, column_config: ColumnConfig, time_window: TimeWindow,
-                                  metric: metrics.Regression = metrics.Regression.RMSE, holdout_dataset: Dataset = None,
-                                  training_config=TrainingConfig()) -> TimeSeries:
-=======
         return Supervised._fit(
             self._id, name,
             data_type=DataType.Images,
-            type_problem=TypeProblem.MultiClassification,
+            training_type=TypeProblem.MultiClassification,
             dataset=dataset,
             column_config=column_config,
             metric=metric,
@@ -749,7 +705,6 @@
         holdout_dataset: Dataset = None,
         training_config=TrainingConfig()
     ) -> TimeSeries:
->>>>>>> 105a0f92
         """ Start a timeseries regression usecase version training
 
         Args:
