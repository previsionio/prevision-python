# -*- coding: utf-8 -*-
from __future__ import print_function
from typing import Dict, Union

from pandas.core.frame import DataFrame
from previsionio.usecase_config import TypeProblem
import json
import uuid
import requests
import pandas as pd
from functools import lru_cache

from .logger import logger
from .dataset import Dataset
# from .deployed_model import DeployedModel
from .prevision_client import client
from .api_resource import ApiResource
<<<<<<< HEAD
from .utils import parse_json, EventTuple, PrevisionException, zip_to_pandas
from .prediction import ValidationPrediction
=======
from .utils import parse_json, PrevisionException, zip_to_pandas
from .prediction import Prediction
>>>>>>> 6adc701f


class Model(ApiResource):
    """ A Model object is generated by Prevision AutoML plateform when you launch a use case.
    All models generated by Prevision.io are deployable in our Store

    With this Model class, you can select the model with the optimal hyperparameters
    that responds to your buisiness requirements, then you can deploy it
    as a real-time/batch endpoint that can be used for a web Service.

    Args:
        _id (str): Unique id of the model
        usecase_version_id (str): Unique id of the usecase version of the model
        name (str, optional): Name of the model (default: ``None``)
    """

    def __init__(self, _id: str, usecase_version_id: str, project_id: str, model_name: str = None,
                 deployable: bool = False, **other_params):
        """ Instantiate a new :class:`.Model` object to manipulate a model resource on the platform. """
        super().__init__(_id=_id)
        self._id = _id
        self.usecase_version_id = usecase_version_id
        self.project_id = project_id
        self.name = model_name
        self.tags = {}
        self.deployable = deployable

        for k, v in other_params.items():
            self.__setattr__(k, v)

    def __repr__(self):
        return str(self._id)

    def __str__(self):
        """ Show up the Model object attributes.

        Returns:
            str: JSON-formatted info
        """
        args_to_show = {k: self.__dict__[k]
                        for k in self.__dict__
                        if all(map(lambda x: x not in k.lower(),
                                   ["event", "compositiondetails"])
                               )
                        }

        return json.dumps(args_to_show, sort_keys=True, indent=4, separators=(',', ': '))

    @classmethod
    def from_id(cls, _id: str) -> Union[
            'RegressionModel',
            'ClassificationModel',
            'MultiClassificationModel',
            'TextSimilarityModel']:
        """Get a usecase from the platform by its unique id.

        Args:
            _id (str): Unique id of the usecase to retrieve
            version (int, optional): Specific version of the usecase to retrieve
                (default: 1)

        Returns:
            :class:`.BaseUsecaseVersion`: Fetched usecase

        Raises:
            PrevisionException: Any error while fetching data from the platform
                or parsing result
        """
        end_point = '/models/{}'.format(_id)
        response = client.request(endpoint=end_point,
                                  method=requests.get,
                                  message_prefix='Model from id')
        model = json.loads(response.content.decode('utf-8'))
        training_type = TypeProblem(model.get('training_type', model.get('type_problem')))
        if training_type == TypeProblem.Regression:
            return RegressionModel(**model)
        elif training_type == TypeProblem.Classification:
            return ClassificationModel(**model)
        elif training_type == TypeProblem.MultiClassification:
            return MultiClassificationModel(**model)
        elif training_type == TypeProblem.TextSimilarity:
            return TextSimilarityModel(**model)
        else:
            raise PrevisionException('Training type {} not supported'.format(training_type))

    @property
    @lru_cache()
    def hyperparameters(self):
        """ Return the hyperparameters of a model.

        Returns:
            dict: Hyperparameters of the model
        """
        url = '/models/{}/hyperparameters/download'.format(self._id)
        response = client.request(
            endpoint=url,
            method=requests.get,
            message_prefix='Hyperparameters')
        return (json.loads(response.content.decode('utf-8')))

    def _predict_bulk(self,
                      dataset_id: str,
                      confidence: bool = False,
                      dataset_folder_id: str = None):
        """ (Util method) Private method used to handle bulk predict.

        .. note::

            This function should not be used directly. Use predict_from_* methods instead.

        Args:
            dataset_id (str): Unique id of the dataset to predict with
            confidence (bool, optional): Whether to predict with confidence estimator (default: ``False``)
            dataset_folder_id (str, optional): Unique id of the associated folder dataset to predict with,
                if need be (default: ``None``)

        Returns:
            str: A prediction object

        Raises:
            PrevisionException: Any error while starting the prediction on the platform or parsing the result
        """
        data = {
            'dataset_id': dataset_id,
            'model_id': self._id,
            'confidence': str(confidence).lower(),
        }

        if dataset_folder_id is not None:
            data['folder_dataset_id'] = dataset_folder_id

        predict_start = client.request('/usecase-versions/{}/predictions'.format(self.usecase_version_id),
                                       method=requests.post,
                                       data=data,
                                       message_prefix='Bulk predict')
        predict_start_parsed = parse_json(predict_start)

        if '_id' not in predict_start_parsed:
            err = 'Error starting prediction: {}'.format(predict_start_parsed)
            logger.error(err)
            raise PrevisionException(err)
        return ValidationPrediction(**predict_start_parsed)

    def predict_from_dataset(self, dataset: Dataset,
                             confidence: bool = False,
                             dataset_folder: Dataset = None) -> ValidationPrediction:
        """ Make a prediction for a dataset stored in the current active [client]
        workspace (using the current SDK dataset object).

        Args:
            dataset (:class:`.Dataset`): Dataset resource to make a prediction for
            confidence (bool, optional): Whether to predict with confidence values (default: ``False``)
            dataset_folder (:class:`.Dataset`, None): Matching folder dataset resource for the prediction,
                if necessary

        Returns:
            ``pd.DataFrame``: Prediction object
        """

        prediction = self._predict_bulk(dataset.id,
                                        confidence=confidence,
                                        dataset_folder_id=dataset_folder.id if dataset_folder else None)

        return prediction

    def predict(self, df: DataFrame, confidence: bool = False, prediction_dataset_name: str = None) -> pd.DataFrame:
        """ Make a prediction in a Scikit-learn blocking style.

        .. warning::

            For large dataframes and complex (blend) models, this can be slow (up to 1-2 hours). Prefer using
            this for simple models and small dataframes or use option ``use_best_single = True``.

        Args:
            df (``pd.DataFrame``): A ``pandas`` dataframe containing the testing data
            confidence (bool, optional): Whether to predict with confidence estimator (default: ``False``)

        Returns:
            ``pd.DataFrame``: Prediction results dataframe
        """
        if prediction_dataset_name is None:
            prediction_dataset_name = 'test_{}_{}'.format(self.name, str(uuid.uuid4())[-6:])

        dataset = Dataset._new(self.project_id, prediction_dataset_name, dataframe=df)

        prediction = self._predict_bulk(dataset.id,
                                        confidence=confidence)

        return prediction.get_data()

    def enable_deploy(self):
        data = {"deploy": True}
        url = '/models/{}'.format(self._id)
        response = client.request(url, requests.put, data=data,
                                  message_prefix="Enable deploy")
        self.deployable = True
        res = parse_json(response)
        return res

    def disable_deploy(self):
        data = {"deploy": False}
        url = '/models/{}'.format(self._id)
        response = client.request(url, requests.put, data=data,
                                  message_prefix="Disable deploy")
        self.deployable = False
        res = parse_json(response)
        return res

    # def deploy(self) -> DeployedModel:
    #     """ (Not Implemented yet) Deploy the model as a REST API app.
    #
    #     Keyword Arguments:
    #         app_type {enum} -- it can be 'model', 'notebook', 'shiny', 'dash' or 'node' application
    #
    #     Returns:
    #         str: Path of the deployed application
    #     """
    #     raise NotImplementedError


class ClassicModel(Model):

    @property
    @lru_cache()
    def feature_importance(self) -> pd.DataFrame:
        """ Return a dataframe of feature importances for the given model features, with their corresponding
        scores (sorted by descending feature importance scores).

        Returns:
            ``pd.DataFrame``: Dataframe of feature importances

        Raises:
            PrevisionException: Any error while fetching data from the platform or parsing the result
        """
        endpoint = '/models/{}/features-importances/download'.format(self._id)
        response = client.request(endpoint=endpoint,
                                  method=requests.get,
                                  message_prefix='Fetch feature importance')

        df_feat_importance = zip_to_pandas(response)

        return df_feat_importance.sort_values(by="importance", ascending=False)

    @property
    def cross_validation(self) -> pd.DataFrame:
        """ Get model's cross validation dataframe.

        Returns:
            ``pd.Dataframe``: Cross-validation dataframe
        """
        logger.debug('getting cv, model_id: {}'.format(self.id))
        url = '/models/{}/cross-validation/download'.format(self._id)
        cv_response = client.request(url,
                                     requests.get,
                                     message_prefix="Fetch cross validation")
        df_cv = zip_to_pandas(cv_response)

        return df_cv

    def chart(self):
        """ Return chart analysis information for a model.

        Returns:
            dict: Chart analysis results

        Raises:
            PrevisionException: Any error while fetching data from the platform or parsing the result
        """
        endpoint = '/models/{}/analysis'.format(self._id)
        response = client.request(
            endpoint=endpoint,
            method=requests.get,
            message_prefix='Model analysis')

        result = (json.loads(response.content.decode('utf-8')))

        # drop chart-related information
        return result

    def predict_single(self, data: Dict, confidence: bool = False, explain: bool = False):
        """ Make a prediction for a single instance. Use :py:func:`predict_from_dataset_name` or predict methods
        to predict multiple instances at the same time (it's faster).

        Args:
            data (dict): Features names and values (without target feature) - missing feature keys
                will be replaced by nans
            confidence (bool, optional): Whether to predict with confidence values (default: ``False``)
            explain (bool, optional): Whether to explain prediction (default: ``False``)


        .. note::

            You can set both ``confidence`` and ``explain`` to true.

        Returns:
            dict: Dictionary containing the prediction result

            .. note::

                The prediction format depends on the problem type (regression, classification, etc...)
        """
        payload = {
            'features': {
                str(k): v for k, v in data.items() if str(v) != 'nan'
            },
            'explain': explain,
            'confidence': confidence,
            'best': False,
            'model_id': self._id
        }

        logger.debug('[Predict Unit] sending payload ' + str(payload))
        url = '/usecase-versions/{}/unit-prediction'.format(self.usecase_version_id)
        response = client.request(url,
                                  requests.post,
                                  data=payload,
                                  content_type='application/json',
                                  message_prefix="Unit predict")
        response_json = parse_json(response)
        return response_json


class ClassificationModel(ClassicModel):
    """ A model object for a (binary) classification usecase, i.e. a usecase where the target
    is categorical with exactly 2 modalities.

    Args:
        _id (str): Unique id of the model
        uc_id (str): Unique id of the usecase of the model
        uc_version (str, int): Version of the usecase of the model (either an integer for a specific
            version, or "last")
        name (str, optional): Name of the model (default: ``None``)
    """

    def __init__(self, _id, usecase_version_id, **other_params):
        """ Instantiate a new :class:`.ClassificationModel` object to manipulate a classification model
        resource on the platform. """
        super().__init__(_id, usecase_version_id, **other_params)
        self._predict_threshold = 0.5

    @property
    @lru_cache()
    def optimal_threshold(self):
        """ Get the value of threshold probability that optimizes the F1 Score.

        Returns:
            float: Optimal value of the threshold (if it not a classification problem it returns ``None``)

        Raises:
            PrevisionException: Any error while fetching data from the platform or parsing the result
        """
        return self.chart()["optimal_proba"]

    def get_dynamic_performances(self, threshold: float = 0.5):
        """ Get model performance for the given threshold.

        Args:
            threshold (float, optional): Threshold to check the model's performance for (default: 0.5)

        Returns:
            dict: Model classification performance dict with the following keys:

                - ``confusion_matrix``
                - ``accuracy``
                - ``precision``
                - ``recall``
                - ``f1_score``

        Raises:
            PrevisionException: Any error while fetching data from the platform or parsing the result
        """
        threshold = float(threshold)
        if any((threshold > 1, threshold < 0)):
            err = 'threshold value has to be between 0 and 1'
            logger.error(err)
            raise ValueError(err)

        result = dict()
        query = '?threshold={}'.format(str(threshold))
        endpoint = '/models/{}/dynamic-analysis{}'.format(self._id, query)

        response = client.request(endpoint=endpoint,
                                  method=requests.get,
                                  message_prefix='Dynamic analysis')
        resp = json.loads(response.content.decode('utf-8'))

        result['confusion_matrix'] = resp["confusion_matrix"]
        for metric in ['accuracy', 'precision', 'recall', 'f1Score']:
            result[metric] = resp["score"][metric]

        return result


class RegressionModel(ClassicModel):
    """ A model object for a regression usecase, i.e. a usecase where the target is numerical.

    Args:
        _id (str): Unique id of the model
        uc_id (str): Unique id of the usecase of the model
        uc_version (str, int): Version of the usecase of the model (either an integer for a specific
            version, or "last")
        name (str, optional): Name of the model (default: ``None``)
    """


class MultiClassificationModel(ClassicModel):
    """ A model object for a multi-classification usecase, i.e. a usecase where the target
    is categorical with strictly more than 2 modalities.

    Args:
        _id (str): Unique id of the model
        uc_id (str): Unique id of the usecase of the model
        uc_version (str, int): Version of the usecase of the model (either an integer for a specific
            version, or "last")
        name (str, optional): Name of the model (default: ``None``)
    """


class TextSimilarityModel(Model):

    def _predict_bulk(self,
                      queries_dataset_id: str,
                      queries_dataset_content_column: str,
                      top_k: int,
                      matching_id_description_column: str = None):
        """ (Util method) Private method used to handle bulk predict.

        .. note::

            This function should not be used directly. Use predict_from_* methods instead.

        Args:
            queries_dataset_id (str): Unique id of the quries dataset to predict with
            queries_dataset_content_column (str): Content queries column name
            queries_dataset_matching_id_description_column (str): Matching id description column name
            top_k (integer): Number of the nearest description to predict
        Returns:
            str: A prediction job ID

        Raises:
            PrevisionException: Any error while starting the prediction on the platform or parsing the result
        """
        data = {
            'model_id': self._id,
            'queries_dataset_id': queries_dataset_id,
            'queries_dataset_content_column': queries_dataset_content_column,
            'top_k': top_k
        }
        if matching_id_description_column:
            data['queries_dataset_matching_id_description_column'] = matching_id_description_column
        endpoint = '/usecase-versions/{}/predictions'.format(self.usecase_version_id)
        predict_start = client.request(endpoint,
                                       method=requests.post,
                                       data=data,
                                       message_prefix='Text-similarity bulk predict')
        predict_start_parsed = parse_json(predict_start)

        if '_id' not in predict_start_parsed:
            err = 'Error starting prediction: {}'.format(predict_start_parsed)
            logger.error(err)
            raise PrevisionException(err)

        return ValidationPrediction(**predict_start_parsed)

    def predict_from_dataset(self, queries_dataset: Dataset, queries_dataset_content_column: str, top_k: int = 10,
                             queries_dataset_matching_id_description_column: str = None) -> ValidationPrediction:
        """ Make a prediction for a dataset stored in the current active [client]
        workspace (using the current SDK dataset object).

        Args:
            dataset (:class:`.Dataset`): Dataset resource to make a prediction for
            queries_dataset_content_column (str): Content queries column name
            top_k (integer): Number of the nearest description to predict
            queries_dataset_matching_id_description_column (str): Matching id description column name

        Returns:
            ``pd.DataFrame``: Prediction object
        """
        prediction = self._predict_bulk(queries_dataset.id,
                                        queries_dataset_content_column,
                                        top_k=top_k,
                                        matching_id_description_column=queries_dataset_matching_id_description_column)
        return prediction

    def predict(self, df: DataFrame, queries_dataset_content_column: str, top_k: int = 10,
                queries_dataset_matching_id_description_column: str = None,
                prediction_dataset_name: str = None) -> Union[pd.DataFrame, None]:
        """ Make a prediction for a dataset stored in the current active [client]
        workspace (using the current SDK dataset object).

        Args:
            dataset (:class:`.Dataset`): Dataset resource to make a prediction for
            queries_dataset_content_column (str): Content queries column name
            top_k (integer): Number of the nearest description to predict
            queries_dataset_matching_id_description_column (str): Matching id description column name

        Returns:
            ``pd.DataFrame``: Prediction results dataframe
        """
        if prediction_dataset_name is None:
            prediction_dataset_name = 'test_{}_{}'.format(self.name, str(uuid.uuid4())[-6:])

        dataset = Dataset._new(self.project_id, prediction_dataset_name, dataframe=df)
        prediction = self._predict_bulk(dataset.id,
                                        queries_dataset_content_column,
                                        top_k=top_k,
                                        matching_id_description_column=queries_dataset_matching_id_description_column)

        return prediction.get_data()<|MERGE_RESOLUTION|>--- conflicted
+++ resolved
@@ -15,13 +15,9 @@
 # from .deployed_model import DeployedModel
 from .prevision_client import client
 from .api_resource import ApiResource
-<<<<<<< HEAD
 from .utils import parse_json, EventTuple, PrevisionException, zip_to_pandas
 from .prediction import ValidationPrediction
-=======
-from .utils import parse_json, PrevisionException, zip_to_pandas
-from .prediction import Prediction
->>>>>>> 6adc701f
+
 
 
 class Model(ApiResource):
