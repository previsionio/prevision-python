--- conflicted
+++ resolved
@@ -192,18 +192,7 @@
                               method=requests.get)
         handle_error_response(resp, endpoint)
         if resp._content is None:
-<<<<<<< HEAD
             raise PrevisionException('could not download dataset')
-=======
-            raise PrevisionException("could not download dataset")
-
-        if not download_path:
-            download_path = os.getcwd()
-        path = os.path.join(download_path, self.name + ".zip")
-        with open(path, "wb") as file:
-            file.write(resp._content)
-        return path
->>>>>>> fa82fc51
 
         if not download_path:
             download_path = os.getcwd()
@@ -439,10 +428,6 @@
         handle_error_response(resp, endpoint)
         if resp._content is None:
             raise PrevisionException('could not download dataset')
-<<<<<<< HEAD
-=======
-
->>>>>>> fa82fc51
         if not download_path:
             download_path = os.getcwd()
         path = os.path.join(download_path, self.name + ".zip")
