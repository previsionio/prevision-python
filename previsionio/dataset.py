# -*- coding: utf-8 -*-
from __future__ import print_function
from itertools import combinations
from io import BytesIO, StringIO
import numpy as np
import pandas as pd
import os
import tempfile
from zipfile import ZipFile
import previsionio.utils
from . import client
from .utils import handle_error_response, parse_json, zip_to_pandas, PrevisionException
from .api_resource import ApiResource
from . import logger
import previsionio as pio
import requests
from .datasource import DataSource

from typing import Dict, Union
from pandas import DataFrame, Series
FrameOrSeriesUnion = Union["DataFrame", "Series"]


class Dataset(ApiResource):

    """ Dataset objects represent data resources that will be explored by Prevision.io platform.

        In order to launch an auto ml process (see :class:`.BaseUsecase` class), we need to have
        the matching dataset stored in the related workspace.

        Within the platform they are stored in tabular form and are derived:

        - from files (CSV, ZIP)
        - or from a Data Source at a given time (snapshot) """

    resource = 'datasets'

<<<<<<< HEAD
    def __init__(self, _id: str, name: str, datasource: DataSource = None, _data=None, describe_state=None,
                 drift_state=None, embeddings_state=None, separator=',', **kwargs):
=======
    def __init__(self, _id: str, name: str, datasource: DataSource = None, _data: DataFrame = None,
                 describe_state: Dict = None, drift_state=None, embeddings_state=None, **kwargs):
>>>>>>> c05a4aa3
        super().__init__(_id=_id, datasource=datasource)
        self.name = name
        self._id = _id
        self.separator = separator
        self.datasource = datasource
        self.describe_state = describe_state
        self.drift_state = drift_state
        self.embeddings_state = embeddings_state
        self.other_params = kwargs
        self._data = _data

    def to_pandas(self) -> pd.DataFrame:
        """Load in memory the data content of the current dataset into a pandas DataFrame.

        Returns:
            ``pd.DataFrame``: Dataframe for the data object

        Raises:
            PrevisionException: Any error while fetching or parsing the data
        """
        if self._data is not None:
            return self._data
        else:
            response = client.request(endpoint='/{}/{}/download'
                                      .format(self.resource, self.id),
                                      method=requests.get)

            if response.ok:
                pd_df = zip_to_pandas(response, separator=self.separator)
                self._data = pd_df
            else:
                msg = 'Failed to download dataset {}: {}'.format(self.id, response.text)
                raise PrevisionException(msg)
            return self._data

    data = property(to_pandas)

    @classmethod
    def from_id(cls, _id: str) -> 'Dataset':
        return cls(**super()._from_id(_id=_id))

    @classmethod
    def list(cls, project_id, all: bool = True):
        """ List all the available datasets in the current active [client] workspace.

        .. warning::

            Contrary to the parent ``list()`` function, this method
            returns actual :class:`.Dataset` objects rather than
            plain dictionaries with the corresponding data.

        Args:
            all (boolean, optional): Whether to force the SDK to load all items of
                the given type (by calling the paginated API several times). Else,
                the query will only return the first page of result.

        Returns:
            list(:class:`.Dataset`): Fetched dataset objects
        """
        resources = super()._list(all=all, project_id=project_id)
        return [cls(**conn_data) for conn_data in resources]

    def update_status(self):
        url = '/{}/{}'.format(self.resource, self._id)
        dset_resp = client.request(url, method=requests.get)
        dset_json = parse_json(dset_resp)
        self.describe_state = dset_json['describe_state']
        self.drift_state = dset_json['drift_state']
        self.embeddings_state = dset_json['embeddings_state']

    def get_describe_status(self):
        return self.describe_state

    def get_drift_status(self):
        return self.drift_state

    def get_embedding_status(self):
        return self.embeddings_state

    def delete(self):
        """Delete a dataset from the actual [client] workspace.

        Raises:
            PrevisionException: If the dataset does not exist
            requests.exceptions.ConnectionError: Error processing the request
        """
        resp = client.request(endpoint='/{}/{}'
                              .format(self.resource, self.id),
                              method=requests.delete)
        return resp

    def start_embedding(self):
        """Starts the embeddings analysis of the dataset from the actual [client] workspace

        Raises:
            PrevisionException: DatasetNotFoundError
            requests.exceptions.ConnectionError: request error
        """

        resp = client.request(endpoint='/{}/{}/analysis'
                              .format(self.resource, self.id),
                              method=requests.post)

        logger.info('Started embedding for dataset {}'.format(self.name))
        resp = parse_json(resp)
        return resp

    def get_embedding(self) -> Dict:
        """Gets the embeddings analysis of the dataset from the actual [client] workspace

        Raises:
            PrevisionException: DatasetNotFoundError
            requests.exceptions.ConnectionError: request error
        """
        endpoint = '/{}/{}/explorer'.format(self.resource, self.id)
        resp = client.request(endpoint=endpoint, method=requests.get)
        if resp.status_code == 404 or resp.status_code == 501 or resp.status_code == 502:
            logger.warning('Dataset {} has not been analyzed yet. '
                           'Cannot retrieve embedding.'.format(self.name))
        else:
            handle_error_response(resp, endpoint)

        tensors_shape = parse_json(resp)['embeddings'][0]['tensorShape']
        labels_resp = client.request(endpoint='/{}/{}/explorer/labels.bytes'
                                     .format(self.resource, self.id),
                                     method=requests.get)
        tensors_resp = client.request(endpoint='/{}/{}/explorer/tensors.bytes'
                                      .format(self.resource, self.id),
                                      method=requests.get)

        labels = pd.read_csv(StringIO(labels_resp.text), sep="\t")
        tensors = np.frombuffer(BytesIO(tensors_resp.content).read(),
                                dtype="float32").reshape(*tensors_shape)
        return {'labels': labels, 'tensors': tensors}

    def download(self, download_path: str = None):
        """Download the dataset from the platform locally.

        Args:
            download_path (str, optional): Target local directory path
                (if none is provided, the current working directory is
                used)

        Returns:
            str: Path the data was downloaded to

        Raises:
            PrevisionException: If dataset does not exist or if there
                was another error fetching or parsing data
        """
        endpoint = '/{}/{}/download'.format(self.resource, self.id)
        resp = client.request(endpoint=endpoint,
                              method=requests.get)
        handle_error_response(resp, endpoint)
        if resp._content is None:
            raise PrevisionException('could not download dataset')

        if not download_path:
            download_path = os.getcwd()
        path = os.path.join(download_path, self.name + ".zip")
        with open(path, "wb") as file:
            file.write(resp._content)
        return path

    @classmethod
    def _new(cls, project_id: str, name: str, datasource: DataSource = None,
             file_name: str = None, dataframe: DataFrame = None):
        """ Register a new dataset in the workspace for further processing.
        You need to provide either a datasource, a file name or a dataframe
        (only one can be specified).

        .. note::

            To start a new use case on a dataset, it has to be already
            registred in your workspace.

        Args:
            project_id (str): project id
            name (str): Registration name for the dataset
            datasource (:class:`.DataSource`, optional): A DataSource object used
                to import a remote dataset (if you want to import a specific dataset
                from an existent database, you need a datasource connector
                (:class:`.Connector` object) designed to point to the related data source)
            file_name (str, optional): Path to a file to upload as dataset
            dataframe (pd.DataFrame, optional): A ``pandas`` dataframe containing the
                data to upload

        Raises:
            Exception: If more than one of the keyword arguments ``datasource``, ``file_name``,
                ``dataframe`` was specified
            PrevisionException: Error while creating the dataset on the platform

        Returns:
            :class:`.Dataset`: The registered dataset object in the current workspace.
        """
        if any(a is not None and b is not None for a, b in combinations([datasource, file_name, dataframe], 2)):
            raise Exception('only one of [datasource, file_handle, data] must be specified')

        if not any([datasource is not None, file_name is not None, dataframe is not None]):
            raise Exception('at least one of [datasource, file_handle, data] must be specified')

        data = {
            'name': name
        }

        files = {

        }
        request_url = '/projects/{}/{}/file'.format(project_id, cls.resource)
        create_resp = None
        if datasource is not None:
            request_url = '/projects/{}/{}/data-sources'.format(project_id, cls.resource)
            data['datasource_id'] = datasource.id
            create_resp = client.request(request_url,
                                         data=data,
                                         method=requests.post)

        elif dataframe is not None:
            file_ext = '.zip'

            with tempfile.NamedTemporaryFile(prefix=name, suffix='.csv') as temp:
                dataframe.to_csv(temp.name, index=False)
                file_name = temp.name.replace('.csv', file_ext)
                with ZipFile(file_name, 'w') as zip_file:
                    zip_file.write(temp.name, arcname=name + '.csv')

                with open(temp.name, 'rb') as f:
                    files['file'] = (os.path.basename(file_name), f)

                    for k, v in data.items():
                        files[k] = (None, v)
                    create_resp = client.request(request_url,
                                                 data=data,
                                                 files=files,
                                                 method=requests.post)

        elif file_name is not None:
            with open(file_name, 'r') as f:
                files['file'] = (os.path.basename(file_name), f)

                for k, v in data.items():
                    files[k] = (None, v)

                create_resp = client.request(request_url,
                                             data=data,
                                             files=files,
                                             method=requests.post)
        if create_resp is None:
            raise PrevisionException('[Dataset] Uexpected case in dataset creation')

        handle_error_response(create_resp, request_url, data)
        create_json = parse_json(create_resp)
        url = '/{}/{}'.format(cls.resource, create_json['_id'])
        event_tuple = previsionio.utils.EventTuple('DATASET_UPDATE', 'describe_state', 'done',
                                                   [('ready', 'failed'), ('drift', 'failed')])
        pio.client.event_manager.wait_for_event(create_json['_id'],
                                                cls.resource,
                                                event_tuple,
                                                specific_url=url)

        dset_resp = client.request(url, method=requests.get)
        dset_json = parse_json(dset_resp)
        return cls(**dset_json)


class DatasetImages(ApiResource):

    """ DatasetImages objects represent image data resources that will be used by
        Prevision.io's platform.

        In order to launch an auto ml process (see :class:`.BaseUsecase` class), we need to have
        the matching dataset stored in the related workspace.

        Within the platform, image folder datasets are stored as ZIP files and are copied from
        ZIP files. """

    resource = 'image-folders'

    def __init__(self, _id: str, name: str, project_id: str, copy_state, **kwargs):
        super().__init__(_id=_id)
        self.name = name
        self._id = _id
        self.project_id = project_id
        self.copy_state = copy_state

        self.other_params = kwargs

    @classmethod
    def from_id(cls, _id: str) -> 'DatasetImages':
        return cls(**super()._from_id(_id=_id))

    def delete(self):
        """Delete a DatasetImages from the actual [client] workspace.

        Raises:
            PrevisionException: If the dataset images does not exist
            requests.exceptions.ConnectionError: Error processing the request
        """
        resp = client.request(endpoint='/{}/{}'
                              .format(self.resource, self.id),
                              method=requests.delete)
        return resp

    @classmethod
    def list(cls, project_id: str, all: bool = True):
        """ List all the available dataset image in the current active [client] workspace.

        .. warning::

            Contrary to the parent ``list()`` function, this method
            returns actual :class:`.DatasetImages` objects rather than
            plain dictionaries with the corresponding data.

        Args:
            all (boolean, optional): Whether to force the SDK to load all items of
                the given type (by calling the paginated API several times). Else,
                the query will only return the first page of result.

        Returns:
            list(:class:`.DatasetImages`): Fetched dataset objects
        """
        resources = super()._list(all=all, project_id=project_id)
        return [cls(**conn_data) for conn_data in resources]

    @classmethod
    def _new(cls, project_id: str, name: str, file_name: str):
        """ Register a new image dataset in the workspace for further processing
        (in the image folders group).

        .. note::

            To start a new use case on a dataset image, it has to be already
            registred in your workspace.

        Args:
            name (str): Registration name for the dataset
            file_name (str): Path to the zip file to upload as image dataset

        Raises:
            PrevisionException: Error while creating the dataset on the platform

        Returns:
            :class:`.DatasetImages`: The registered dataset object in the current workspace.
        """
        request_url = '/projects/{}/{}'.format(project_id, cls.resource)
        source = open(file_name, 'rb')

        files = {
            'name': (None, name),
            'file': (name, source)
        }

        create_resp = client.request(request_url,
                                     files=files,
                                     method=requests.post)
        source.close()

        handle_error_response(create_resp, request_url)

        create_json = parse_json(create_resp)
        url = '/{}/{}'.format(cls.resource, create_json['_id'])
        pio.client.event_manager.wait_for_event(create_json['_id'],
                                                cls.resource,
                                                previsionio.utils.EventTuple(
                                                    'FOLDER_UPDATE', 'state', 'done', [('state', 'failed')]),
                                                specific_url=url)

        dset_resp = client.request(url, method=requests.get)
        dset_json = parse_json(dset_resp)
        return cls(**dset_json)

    def download(self, download_path: str = None):
        """Download the dataset from the platform locally.

        Args:
            download_path (str, optional): Target local directory path
                (if none is provided, the current working directory is
                used)

        Returns:
            str: Path the data was downloaded to

        Raises:
            PrevisionException: If dataset does not exist or if there
                was another error fetching or parsing data
        """
        endpoint = '/{}/{}/download'.format(self.resource, self.id)
        resp = client.request(endpoint=endpoint,
                              method=requests.get)
        handle_error_response(resp, endpoint)
        if resp._content is None:
            raise PrevisionException('could not download dataset')
        if not download_path:
            download_path = os.getcwd()
        path = os.path.join(download_path, self.name + ".zip")
        with open(path, "wb") as file:
            file.write(resp._content)
        return path<|MERGE_RESOLUTION|>--- conflicted
+++ resolved
@@ -35,13 +35,10 @@
 
     resource = 'datasets'
 
-<<<<<<< HEAD
-    def __init__(self, _id: str, name: str, datasource: DataSource = None, _data=None, describe_state=None,
-                 drift_state=None, embeddings_state=None, separator=',', **kwargs):
-=======
+
     def __init__(self, _id: str, name: str, datasource: DataSource = None, _data: DataFrame = None,
-                 describe_state: Dict = None, drift_state=None, embeddings_state=None, **kwargs):
->>>>>>> c05a4aa3
+                 describe_state: Dict = None, drift_state=None, embeddings_state=None, separator=',', **kwargs):
+
         super().__init__(_id=_id, datasource=datasource)
         self.name = name
         self._id = _id
