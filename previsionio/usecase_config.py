--- conflicted
+++ resolved
@@ -202,27 +202,17 @@
             - the "normal" profile is something in-between to help you investigate
               an interesting result
 
-<<<<<<< HEAD
-        advanced_models (list(AdvancedModel), optional): Names of the (advanced) models to use in the usecase
-            (among: "LR", "RF", "ET", "XGB", "LGB", "CB" and "NN")
-        normal_models (list(NormalModel), optional): Names of the (normal) models to use in the usecase
-            (among: "LR", "RF", "ET", "XGB", "LGB", "CB", 'NB' and "NN")
-        simple_models (list(SimpleModel), optional): Names of the (simple) models to use in the usecase
-            (among: "LR" and "DT")
-        features (list(Feature), optional): Names of the feature engineering modules to use (among:
-=======
-        advanced_models (list(str), optional): Names of the advanced models to use in the usecase
+        advanced_models (list(AdvancedModel), optional): Names of the advanced models to use in the usecase
             (among: "LR", "RF", "ET", "XGB", "LGB", "CB" and "NN"). The advanced models will be
             hyperparametrized, resulting in a more accurate modelization at the cost of a longer
             training time.
-        normal_models (list(str), optional): Names of the (normal) models to use in the usecase
+        normal_models (list(NormalModel), optional): Names of the (normal) models to use in the usecase
             (among: "LR", "RF", "ET", "XGB", "LGB", "CB", 'NB' and "NN"). The normal models only
             use default parameters.
-        simple_models (list(str), optional): Names of the (simple) models to use in the usecase
+        simple_models (list(SimpleModel), optional): Names of the (simple) models to use in the usecase
             (among: "LR" and "DT"). These models are easy to ineterpret and fast to train but only
             offer a limited modelization complexity.
-        features (list(str), optional): Names of the feature engineering modules to use (among:
->>>>>>> 6e9f83b4
+        features (list(Feature), optional): Names of the feature engineering modules to use (among:
             "Counter", "Date", "freq", "text_tfidf", "text_word2vec", "text_embedding", "tenc",
             "ee", "poly", "pca" and "kmean")
         with_blend (bool, optional): If true, Prevision.io's pipeline will add "blend" models
